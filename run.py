--- conflicted
+++ resolved
@@ -209,25 +209,8 @@
     # Extra step to check for "Earth Science" articles miscategorized as "Other"
     # This is expected to be less neccessary with improved training data
     if config['ADDITIONAL_EARTH_SCIENCE_PROCESSING'] is True:
-<<<<<<< HEAD
         # print('Additional Earth Science Processing')
         # import pdb;pdb.set_trace()
-=======
-        # If "Other" is the max category
-        # if max_category == 'Other':
-        #     es_score = scores[categories.index('Earth Science')]
-        #     if es_score > config['ADDITIONAL_EARTH_SCIENCE_PROCESSING_THRESHOLD']:
-        #         max_category = 'Earth Science'
-        #         max_score = es_score
-        # If "Other" is in select categories
-        # elif 'Other' in select_categories:
-        #     es_score = scores[categories.index('Earth Science')]
-        #     if es_score > earth_science_tweak_threshold:
-        #         select_categories[select_categories.index('Other')] = 'Earth Science'
-        #         select_scores[select_categories.index('Earth Science')] = es_score
-
-        import pdb;pdb.set_trace()
->>>>>>> 8b7aba05
         if meet_threshold[categories.index('Other')] is True:
             # If Earth Science score above additional threshold
             # print('Working stop')
